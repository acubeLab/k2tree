--- conflicted
+++ resolved
@@ -3,16 +3,11 @@
 LDFLAGS=-fsanitize=undefined
 CC=gcc
 
-<<<<<<< HEAD
-# main executables
-K2EXECS=k2bbm.x k2sparse.x k2mult.x k2info.x k2pagerank.x k2bpagerank.x k2subtinfo.x
-=======
 # option for using simple pointers 
 EXTRA=-DSIMPLEBACKPOINTERS
 
 # main executables 
 K2EXECS=k2bbm.x k2sparse.x k2mult.x k2info.x k2pagerank.x k2bpagerank.x k2subtinfo.x k2cpdf.x
->>>>>>> 73b136bc
 B128EXECS=b128bbm.x b128sparse.x b128mult.x
 EXECS= $(K2EXECS) $(B128EXECS) bbmmult.x  matrixcmp.x 
 
@@ -36,28 +31,20 @@
 k2%.o: k2%.c k2.h bbm.h
 	$(CC) $(CFLAGS) $(EXTRA) -c -o $@ $<
 
-<<<<<<< HEAD
-=======
 k2cpdf.o: k2cpdf.c k2.h bbm.h extra/xerrors.h libsais/liblibsais.a
 	$(CC) $(CFLAGS) $(EXTRA) -c -o $@ $< 
 
->>>>>>> 73b136bc
 k2pagerank.o: k2pagerank.c k2.h bbm.h extra/xerrors.h 
 	$(CC) $(CFLAGS) -c -o $@ $< 
 
 k2bpagerank.o: k2pagerank.c k2.h bbm.h extra/xerrors.h 
 	$(CC) $(CFLAGS) -c -o $@ $< -DUSE_BARRIER -DDETAILED_TIMING 
 
-<<<<<<< HEAD
-k2bpagerank.x: k2bpagerank.o k2ops.o bbm.o vu64.o
-	$(CC) $(CFLAGS) -o $@ $^ 
-=======
 k2cpdf.x: k2cpdf.o k2ops.o bbm.o vu64.o  pointers.o rank_0000.o libsais/liblibsais.a
 	$(CC) $(LDFLAGS) -o $@ $^ 
 
 k2bpagerank.x: k2bpagerank.o k2ops.o bbm.o vu64.o pointers.o rank_0000.o libsais/liblibsais.a
 	$(CC) $(LDFLAGS) -o $@ $^ 
->>>>>>> 73b136bc
 
 k2ops.o: k2ops.c k2text.c k2aux.c minimats.c k2.h bbm.h
 	$(CC) $(CFLAGS) $(EXTRA) -c -o $@ $<
