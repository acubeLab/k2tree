// c includes
#ifndef _GNU_SOURCE
#define _GNU_SOURCE
#endif
#include <string.h>
#include <assert.h>
#include <time.h>
#include <limits.h>
#include <unistd.h>
#include <stdbool.h>
#include <libgen.h>
#include <inttypes.h>
#include <stdio.h> 

// local includes
#include "k2.h"
#include "libsais/include/libsais64.h"

// from succint repository
const uint8_t debruijn64_mapping[64] = {
  63,  0, 58,  1, 59, 47, 53,  2,
  60, 39, 48, 27, 54, 33, 42,  3,
  61, 51, 37, 40, 49, 18, 28, 20,
  55, 30, 34, 11, 43, 14, 22,  4,
  62, 57, 46, 52, 38, 26, 32, 41,
  50, 36, 17, 19, 29, 10, 13, 21,
  56, 45, 25, 31, 35, 16,  9, 12,
  44, 24, 15,  8, 23,  7,  6,  5
};

const uint64_t debruijn64 = 0x07EDD5E59A4E28C2ULL;

uint8_t bit_position(uint64_t x){
    return debruijn64_mapping[(x * debruijn64) >> 58];
}

uint8_t _msb(uint64_t x, unsigned long* ret){
  if (!x)
    return false;

  x |= x >> 1;
  x |= x >> 2;
  x |= x >> 4;
  x |= x >> 8;
  x |= x >> 16;
  x |= x >> 32;

  x ^= x >> 1;
  *ret = bit_position(x);

  return true;
}

uint8_t msb(uint64_t x){
  unsigned long ret = -1U;
  _msb(x, &ret);
  return (uint8_t)ret;
}

uint64_t ceil_log2(uint64_t x) {
  return (x > 1) ? msb(x - 1) + 1 : 0;
}

uint64_t floor_log2(uint64_t x) {
  return (x > 1) ? msb(x) : 0;
}

typedef struct {
  size_t k, maxn;
  uint64_t **st;
} st_t;

int64_t min(int64_t a, int64_t b) {
  return a < b ? a : b;
}

void st_init(st_t *st, size_t n, int64_t *arr) {
  st->k = floor_log2(n) + 1;
  st->maxn = n + 1;
  st->st = malloc(sizeof(uint64_t*) * (st->k + 1));
  for(size_t i = 0; i < st->k; i++) {
    st->st[i] = calloc(st->maxn, sizeof(uint64_t));
  }

  for(size_t i = 0; i < st->maxn; i++) {
    st->st[0][i] = arr[i];
  }

  for(size_t j = 1; j < st->k; j++) {
    for(size_t i = 0; i + (1 << j) <= n; i++) {
      st->st[j][i] = min(st->st[j - 1][i], st->st[j - 1][i + (1 << (j - 1))]);
    }
  }
}

uint64_t st_query(st_t *st, size_t l, size_t r) {
  size_t k = floor_log2(r - l + 1);
  return min(st->st[k][l], st->st[k][r - (1 << k) + 1]);
}

void st_free(st_t *st) {
  for(size_t i = 0; i < st->k; i++) {
    free(st->st[i]);
  }
  free(st->st);
}

typedef struct {
  uint64_t n;
  int64_t* e;
} dsu;

void dsu_init(dsu* u, uint64_t n) {
  u->e = (int64_t*) malloc(sizeof(int64_t) * n);
  u->n = n;
  for(size_t i = 0; i < n; i++) u->e[i] = -1;
}

int64_t dsu_find_set(dsu* u, int64_t x) {
  if(u->e[x] < 0) return x;
  u->e[x] = dsu_find_set(u, u->e[x]);
  return u->e[x];
}

int8_t dsu_union_set(dsu* u , int64_t x, int64_t y) {
  x = dsu_find_set(u, x);
  y = dsu_find_set(u, y);
  if(x == y) return 0;
  if(x > y) {
    int64_t aux = x;
    x = y;
    y = aux;
  }
  u->e[x] += u->e[y];
  u->e[y] = x;
  return 1;
}

void dsu_free(dsu* u) {
  free(u->e);
}

uint64_t get_size_rec(uint8_t *tree, vu64_t *z, uint64_t t_pos, uint64_t t_size,
                      uint64_t z_pos, uint64_t b_tree) {
  uint64_t c_root = __builtin_popcountll(tree[t_pos - 1]);
  if(t_pos == b_tree) {
    if(c_root > 1)
      return z->v[z_pos] & TSIZEMASK;
    else
      return t_size - 1;
  }

  // search for wich tree you are
  uint64_t z_m = c_root - 1;
  uint64_t t_m = 0;
  for(uint64_t i = z_pos; i < z_pos + c_root - 1; i++) {
    uint64_t st_size = z->v[i] & TSIZEMASK;
    uint64_t z_skip = z->v[i] >> BITSxTSIZE;

    // found the tree
    if(t_pos + t_m + st_size > b_tree) {
      // move to the first child of this subtree
      return get_size_rec(tree, z, t_pos + t_m + 1, st_size, z_pos + z_m, b_tree);
    }

    // is the brother but not the last
    if(t_pos + t_m + st_size == b_tree && i < z_pos + c_root - 2) {
      return z->v[i + 1] & TSIZEMASK;
    // is the last
    } else if(t_pos + t_m + st_size == b_tree) {
      return t_size - t_m - st_size - 1;
    }
    // moving to next tree
    t_m += st_size;
    z_m += z_skip;
  }
  // is in the last child of a node
  return get_size_rec(tree, z, t_pos + t_m + 1, t_size - t_m - 1, z_pos + z_m, b_tree);
}

static uint64_t get_size(uint8_t *tree, uint64_t t_size, vu64_t *z, uint64_t b_tree) {
  if(b_tree == 0) return t_size;

  uint64_t t_pos = 1;
  uint64_t z_pos = 0;

  return get_size_rec(tree, z, t_pos, t_size, z_pos, b_tree);
}

node_t k2read_node__(const k2mat_t *m, size_t p)
{
  p+=m->offset;
  assert(p<m->pos && p<m->lenb);
  if(p%2==0)
    return m->b[p/2] & 0xF;
  else 
    return  (m->b[p/2] >> 4) & 0xF;
}

size_t k2add_node__(k2mat_t *m, node_t n)
{
  assert(!m->read_only);
  assert(n<ILLEGAL_NODE);
  assert(m->lenb%2==0);            // #positions must be even
  // make sure there is space
  if(m->pos >= m->lenb) {
    assert(m->pos ==m->lenb);
    m->lenb = 16+2*m->lenb;          // more than double number of positions 
    m->b = (uint8_t*) realloc(m->b, m->lenb/2); // each byte stores two positions
    //if(m->b==NULL) quit("Unable to enlarge k2-tree",__LINE__,__FILE__);
  }
  assert(m->pos<m->lenb);
  // since a node is stored in 4 bits, we store two nodes in a byte
  if(m->pos%2==0)
    m->b[m->pos/2] = (uint8_t) n;    // note: we are writing 0 at m->pos+1, it's ok we are at the end 
  else
    m->b[m->pos/2] = (m->b[m->pos/2] & 0x0F) | (uint8_t) (n<<4);
  // return position where node was stored and advance by 1
  return m->pos++; 
}

k2mat_t compress_k2mat_t(size_t size, size_t asize, k2mat_t* a,
                         uint32_t* P_size, uint32_t** P, // store pointers
                         uint32_t* rank_size, uint32_t** rank_p, uint32_t rank_block) { // store rank 0000

  uint64_t lvs = ceil_log2((uint64_t)asize);

  vu64_t z;
  vu64_init(&z);
  size_t pos = 0;

  k2dfs_sizes(asize, a, &pos, &z, (uint32_t) lvs);

  uint8_t *text = (uint8_t*) malloc(sizeof(uint8_t) * a->pos);

  for(size_t i = 0; i < a->pos; i++) {
    text[i] = (uint8_t) k2read_node__(a, i);
  }

  int64_t *csa = malloc(sizeof(uint64_t) * a->pos);
  int64_t *plcp = malloc(sizeof(uint64_t) * a->pos);
  int64_t *lcp = malloc(sizeof(uint64_t) * a->pos);

  if(libsais64(text, csa, a->pos, 0, NULL) != 0) {}
  if(libsais64_plcp(text, csa, plcp, a->pos) != 0) {}
  if(libsais64_lcp(plcp, csa, lcp, a->pos) != 0) {}

  dsu u;
  dsu_init(&u, a->pos);

  st_t st;
  st_init(&st, a->pos, lcp);

  size_t* prev = malloc(sizeof(size_t) * (a->pos + 1));
  for(size_t i = 0; i < (a->pos + 1); i++) prev[i] = -1;

  // information variables
  uint64_t amount_of_groups = 0;

  for(size_t i = 0; i < a->pos; i++) {
    uint64_t curr_start_pos = csa[i];
    uint64_t curr_end_pos = csa[i] + get_size(text, a->pos, &z, csa[i]) - 1;
    if(prev[curr_end_pos - curr_start_pos + 1] == -1) {
      prev[curr_end_pos - curr_start_pos + 1] = i;
      continue;
    }

    int64_t pos = prev[curr_end_pos - curr_start_pos + 1];
    uint64_t prev_start_pos = csa[pos];

    // ignoring leaves
    if(curr_end_pos - curr_start_pos + 1 <= 32 / 4) {
      prev[curr_end_pos - curr_start_pos + 1] = i;
      continue;
    }

    // check that the tree are same length
    if(st_query(&st, pos + 1, i) < curr_end_pos - curr_start_pos + 1) {
      amount_of_groups++;
    } else {
      dsu_union_set(&u, curr_start_pos, prev_start_pos);
    }
    prev[curr_end_pos - curr_start_pos + 1] = i;
  }

  free(csa);
  free(plcp);
  free(lcp);
  free(prev);
  st_free(&st);

  k2mat_t ca = K2MAT_INITIALIZER;

  uint64_t* prefix_help = (uint64_t*) malloc(sizeof(uint64_t) * a->pos);
  for(size_t i = 0; i < a->pos; i++) prefix_help[i] = 0;


  vu64_t P_h;
  vu64_init(&P_h);

  for(size_t i = 0; i < a->pos; i++) {
    uint64_t repre = dsu_find_set(&u, i);
    if(repre != i) { // cancel identical subtree
      vu64_grow(&P_h, 1);
      P_h.v[P_h.n - 1] = (uint32_t) repre - prefix_help[repre - 1];
      k2add_node__(&ca, 0);
      size_t next_i = i + get_size(text, a->pos, &z, i) - 1;
      for(size_t fill = i; fill <= next_i; fill++) {
        prefix_help[fill] = prefix_help[fill - 1] + 1;
      }
      prefix_help[next_i]--;
      i = next_i;
    } else {
      if(i > 0) prefix_help[i] = prefix_help[i - 1];
      k2add_node__(&ca, text[i]);
    }
  }
  
  free(prefix_help);

  *P = (uint32_t*) malloc(sizeof(uint32_t) * P_h.n);
  *P_size = (uint32_t) P_h.n;
  for(size_t i = 0; i < P_h.n; i++) {
    assert(ca.pos > P_h.v[i]);
    (*P)[i] = (uint32_t) P_h.v[i];
  }

  vu64_free(&P_h);
  vu64_free(&z);
  free(text);
  dsu_free(&u);

  *rank_size = (uint32_t) (ca.pos + rank_block - 1) / rank_block + 1;
  *rank_p = (uint32_t*) malloc(sizeof(uint32_t) * (*rank_size));
  uint32_t sum = 0;
  for(size_t i = 0; i < ca.pos; i++) {
    if(i % rank_block == 0) {// finish block
      (*rank_p)[(i + rank_block - 1) / rank_block] = sum;
    }
    sum += k2read_node__(&ca, i) == 0;
  }

  (*rank_p)[(ca.pos + rank_block - 1) / rank_block] = sum;

  return ca;
}


typedef uint64_t minimat_t; // explict matrix aka minimat (currently 2x2)

static uint32_t MMsize = 0;  // a certainly incorrect value 
static uint32_t Minimat_node_ratio = 0;  // certainly incorrect value

// multiplication functions for minimats of different sizes

// global variable containing the product of every pair of possible minimatrices
// to be initialized in minimats_init();
static minimat_t k2read_minimat__(const k2mat_t *b, size_t *p) {
  if(MMsize==2) {
    assert(Minimat_node_ratio==1);
    return (minimat_t) k2read_node__(b,(*p)++);
  }
  else {
    assert(MMsize==4);
    assert(Minimat_node_ratio==4);
    minimat_t res = 0;
    for(int i=0;i<Minimat_node_ratio;i++) {
      res <<= 4;
      res |= (minimat_t) k2read_node__(b,(*p)++);
    }
    return res;
  }    
}

uint32_t rank_p(const k2mat_t *m, size_t pos, uint32_t R_size, uint32_t block_size, uint32_t *rank_h) {
  uint32_t block = (uint32_t) pos / block_size;

  assert(block < R_size);
  uint32_t ret = rank_h[block];

  for(uint32_t to_read = block * block_size; to_read < pos; to_read++) {
    ret += k2read_node__(m, to_read) == 0;
  }
  return ret;
}

void k2dfs_visit__(size_t size, const k2mat_t *m, size_t *pos, size_t *nodes, size_t *minimats, size_t *nz, size_t *onodes, size_t *ominimats,
                   uint32_t P_size, uint32_t *P, uint32_t R_size, uint32_t block_size, uint32_t *rank_h)
{
  assert(size>MMsize);
  assert(size%2==0);
  assert(*pos<m->pos); // implies m is non-empty
  node_t root = k2read_node__(m,*pos); (*pos)++;
  (*nodes)++;
  (*onodes)++;
  if(root==ALL_ONES) { // just coincidence that ALL_ONES == POINTER
    (*onodes)--;
    uint32_t aux = (uint32_t) *pos; // remember where to comback
    size_t aux_nodes = *nodes; // to not overcount nodes
    size_t aux_minimats = *minimats; // to not overcount minimats

    uint32_t rp = rank_p(m, *pos - 1, R_size, block_size, rank_h);
    *pos = P[rp];
<<<<<<< HEAD
=======
    assert(*pos < m->pos);
>>>>>>> bed34e9f
    k2dfs_visit__(size, m, pos, nodes, minimats, nz, onodes, ominimats, P_size, P, R_size, block_size, rank_h); // read submatrix and advance pos
    
    *nodes = aux_nodes; // get back correct stats
    *minimats = aux_minimats; // get back correct stats
    
    // moving back to pointer
    *pos = aux;
    return; // all 1's matrix consists of root only
  }
  for(int i=0;i<4;i++) 
    if(root & (1<<i)) {
      if(size==2*MMsize) { // end of recursion
        (*minimats)++;
        (*ominimats)++;
        minimat_t mm = k2read_minimat__(m,pos); // read minimat and advance pos
        *nz += (size_t) __builtin_popcountll(mm);
      }
      else { // recurse on submatrix
        k2dfs_visit__(size/2, m, pos, nodes, minimats, nz, onodes, ominimats, P_size, P, R_size, block_size, rank_h); // read submatrix and advance pos
      }
    }
}

bool k2is_empty__(const k2mat_t *m)
{
  return m->pos == 0;
}

static int mstats__(size_t asize, const k2mat_t *a, size_t *pos, size_t *nodes, size_t *minimats, size_t *nz, size_t *onodes, size_t *ominimats,
                    uint32_t P_size, uint32_t *P, uint32_t R_size, uint32_t block_size, uint32_t *rank_h)
{
  *pos=*nodes=*minimats=*nz=*onodes=*ominimats=0;
  if(!k2is_empty__(a)) k2dfs_visit__(asize,a,pos,nodes,minimats,nz, onodes, ominimats, P_size, P, R_size, block_size, rank_h);
  int eq = mequals(asize,a,a);
  assert(eq<0);
  return -eq;
}

// write to :file statistics for a k2 matrix :a with an arbitrary :name as identifier
size_t mshow_stats__(size_t size, size_t asize, const k2mat_t *a, const char *mname,FILE *file,
                     uint32_t P_size, uint32_t *P, uint32_t R_size, uint32_t block_size, uint32_t *rank_h) {
  size_t pos, nodes, minimats, nz, onodes, ominimats;
  fprintf(file,"%s:\n matrix size: %zu, leaf size: %d, k2_internal_size: %zu\n",mname,size,MMsize,asize);  
  int levels = mstats__(asize,a,&pos,&nodes,&minimats,&nz, &onodes, &ominimats, P_size, P, R_size, block_size, rank_h);
  assert(pos==nodes+minimats*Minimat_node_ratio); // check that the number of positions is correct
  fprintf(file," Levels: %d, Nodes: %zu, Minimats: %zu, Nonzeros: %zu, Original Nodes: %zu, Original Minimats: %zu\n",
          levels,nodes,minimats, nz, onodes, ominimats);
  // each pos takes 4 bits, so three size in bytes is (pos+1)/2         
  fprintf(file," Tree size: %zu bytes, Bits x nonzero: %lf\n",
          (pos+1)/2 , 4.0*(double)(pos)/(double) nz);
  return nz;
}

void print_ck2(k2mat_t *a, uint32_t P_size, uint32_t *P, uint32_t R_size, uint32_t *rank_h) {
  for(size_t i = 0; i < a->pos; i++) {
    for(size_t bit = 0; bit < 4; bit++) {
      if(i % 2)
        printf("%d", (((a->b[i / 2] >> 4) & (1 << bit)) > 0));
      else
        printf("%d", (((a->b[i / 2] & 15) & (1 << bit)) > 0));
    }
    printf(" ");
  }
  printf("\n");
  for(size_t i = 0; i < P_size; i++) {
    printf("%" PRIu32 " ", P[i]);
  }
  printf("\n");
  for(size_t i = 0; i < R_size; i++) {
    printf("%" PRIu32 " ", rank_h[i]);
  }
  printf("\n");
}

void check_rank_info(k2mat_t *ca, uint32_t R_size, uint32_t block_size, uint32_t *rank_h) {
  int prefix_sum = 0;
  for(size_t i = 0; i < ca->pos; i++) {
    uint8_t node = (uint8_t) k2read_node__(ca, i);
    assert(rank_p(ca, i, R_size, block_size, rank_h) == prefix_sum);
    prefix_sum += node == 0;
  }
}

int main(int argc, char* argv[]) {
  extern char *optarg;
  extern int optind, opterr, optopt;

  k2mat_t a = K2MAT_INITIALIZER;
  size_t size, asize, totnz=0;
  uint32_t rank_block = 64;
  uint32_t P_size;
  uint32_t* P = NULL;
  uint32_t rank_size;
  uint32_t* rank_p = NULL; 

  MMsize = 2;
  Minimat_node_ratio = 1;
  char* k2name_file = NULL;
  int c;
  while((c = getopt(argc, argv, "b:f:")) != -1) {
    switch (c) {
      case 'b':
        rank_block = atoi(optarg); break;
      case 'f':
        k2name_file = optarg; break;
      case '?':
        fprintf(stderr, "Unknown option %c\n", optopt);
        exit(1);
    }
  }

  if(k2name_file == NULL) {
    fprintf(stderr, "Missing file argument: -f <name file>\n");
    exit(1);
  }

  size = mload_from_file(&asize, &a, k2name_file); // also init k2 library
  totnz += mshow_stats(size, asize, &a, basename(k2name_file), stdout);


  k2mat_t ca = compress_k2mat_t(size, asize, &a, &P_size, &P, &rank_size, &rank_p, rank_block);
  check_rank_info(&ca, rank_size, rank_block, rank_p);
  assert(P_size == rank_p[(ca.pos + rank_block - 1) / rank_block]);

  uint64_t bits_ca = sizeof(ca) + sizeof(ca.lenb) + sizeof(ca.offset)
                 + sizeof(ca.pos) + sizeof(ca.read_only) + sizeof(int8_t) * ((ca.pos + 1) / 2);
  bits_ca *= 8;
  uint64_t bits_rank = sizeof(uint32_t) * rank_size + 1;
  bits_rank *= 8;
  uint64_t bits_P = sizeof(uint64_t) * P_size + 1;
  bits_P *= 8;
  uint64_t bits_extra = bits_rank + bits_P;

  fprintf(stdout, "COMPRESSED TREE\n");
  fprintf(stdout, "Nodes: %ld\n", ca.pos);
  fprintf(stdout, "COMPRESSED SPACE\n");
  fprintf(stdout, "Bits compressed k2pdf: %" PRIu64 " Removed Trees: %" PRIu32 "\nBits extra info: %" PRIu64 " bits rank: %" PRIu64 " bits P: %" PRIu64
                  "\nTotal bits: %" PRIu64 " Total bytes: %" PRIu64 "\n",
                  bits_ca, P_size, bits_extra, bits_rank, bits_P, bits_ca + bits_extra, (bits_ca + bits_extra) / 8);

  //print_ck2(&a, 0, NULL, 0, NULL);
  //print_ck2(&ca, P_size, P, rank_size, rank_p);
  mshow_stats__(size, asize, &ca, basename(k2name_file), stdout, P_size, P, rank_size, rank_block, rank_p);

  char file_ck2[strlen(k2name_file) + 5];
  strcpy(file_ck2, k2name_file);
  file_ck2[strlen(k2name_file) - 2] = 'c';
  file_ck2[strlen(k2name_file) - 1] = 'k';
  file_ck2[strlen(k2name_file)] = '2';
  file_ck2[strlen(k2name_file) + 1] = '\0';
  msave_to_file(size, asize, &ca, file_ck2);

  char file_p[strlen(file_ck2) + 4];
  strcpy(file_p, file_ck2);
  file_p[strlen(file_ck2)] = '.';
  file_p[strlen(file_ck2) + 1] = 'p';
  file_p[strlen(file_ck2) + 2] = '\0';
  FILE *fp = fopen(file_p, "w");  
  fwrite(&P_size, sizeof(uint32_t), 1, fp);
  fwrite(P, sizeof(uint64_t), P_size, fp);
  fclose(fp);

  char file_r[strlen(file_ck2) + 4];
  strcpy(file_r, file_ck2);
  file_r[strlen(file_ck2)] = '.';
  file_r[strlen(file_ck2) + 1] = 'r';
  file_r[strlen(file_ck2) + 2] = '\0';
  FILE *fr = fopen(file_r, "w");  
  fwrite(&rank_size, sizeof(uint32_t), 1, fr);
  fwrite(&rank_block, sizeof(uint32_t), 1, fr);
  fwrite(rank_p, sizeof(uint32_t), P_size, fr);
  fclose(fr);

  free(P);
  free(rank_p);
  matrix_free(&ca);
  matrix_free(&a);
  minimat_reset();
  return 0;
}<|MERGE_RESOLUTION|>--- conflicted
+++ resolved
@@ -401,10 +401,7 @@
 
     uint32_t rp = rank_p(m, *pos - 1, R_size, block_size, rank_h);
     *pos = P[rp];
-<<<<<<< HEAD
-=======
     assert(*pos < m->pos);
->>>>>>> bed34e9f
     k2dfs_visit__(size, m, pos, nodes, minimats, nz, onodes, ominimats, P_size, P, R_size, block_size, rank_h); // read submatrix and advance pos
     
     *nodes = aux_nodes; // get back correct stats
