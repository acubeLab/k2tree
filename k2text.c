/* Routines for converting boolean matrices in text form
   to/from compressed k^2 tree representation 

   Note: internally matrix dimensions are always of the form 2^k times the size 
   of a minimatrix (those stored at the leaves of the tree), with k>0
   (somewhere this is called the k2_internal_size); the input can be of 
   any size (not larger than that) and the k2 matrix is padded with 0's 
   (virtually since they are not stored)

   The conversion txt->k2 is done using an auxiliary "interleaved" array:
   each matrix entry consists of two uint32_t (row and column indices).
   A unique entry identifier is obtained interleaving the bits of the two indices:
   as in:    r31 c31 ... r2 c2 r1 c1 r0 c0   where
   ri is the i-th bit of the row index and ci is the i-th bit of the column index
   When such interleaved values are numerically sorted the entries appear in 
   exactly the same order such entries are visited in a predorder visit of the k2 tree 
   Hence submatrices can be represented by subintervals of the interleaved array
   
   Note that the size of the interleaved array is equal to the number of 
   nonzeros, which we assume is less than 2^64, hence indices in the
   array can be stored in a size_t. However, the single entry store the 
   row and column index so it must be able to store a number of bits equal 
   to (2 x bits in a single index).
   Currently the maximum allowed size is 2^32, so each index takes 32 bits
   and the interleaved array can be of int64_t's. To support larger 
   matrices, say up to 2^40, the entries of the interleaved array ia[]
   and the related variables (imin,left,mid,right) must be enlarged.
   This can be done using uint128_t for the scalars and an appropriate 
   byte array for ia[].
   
   Recall than when working with values >= 2^32 stored in an uint64_t 
   we cannot safely compute products: this is why we have the functions
   a_lt_b2 and a_eq_b2 testing whether a<b*b or a==b*b without multiplications 
    
   The conversion k2->txt is done doing a visit of the tree in preorder and
   each time a nonzero entry is found its indices are written to the output file 
   
   Currently only the minimatrix sizes 2 and 4 are supported

   Copyright August 2023-today   ---  giovanni.manzini@unipi.it
*/
#ifndef _GNU_SOURCE
#define _GNU_SOURCE
#endif
#include <inttypes.h>
#include "k2.h"

#include "libsais/include/libsais64.h"
#include "pointers.h"
#include "rank_0000.h"

// prototypes of static functions
static uint64_t *create_ia(FILE *f, size_t *n, size_t *msize, size_t xsize);
static size_t mread_from_ia(uint64_t ia[], size_t n, size_t msize, k2mat_t *a);
static void mencode_ia(uint64_t *ia, size_t n, uint64_t imin, size_t size, k2mat_t *c);
static void mdecode_to_textfile(FILE *outfile, size_t msize, size_t i, size_t j, size_t size, const k2mat_t *c, size_t *pos);
static size_t binsearch(uint64_t *ia, size_t n, uint64_t x);
static inline bool a_eq_b2(uint64_t a, uint64_t b);
static inline bool a_lt_b2(uint64_t a, uint64_t b);


// read a matrix from the text file :iname (one entry per line)
// and store it in k2 format
// the compressed matrix is stored to :a and its size to :msize
// if :xsize>0 that value is forced to be the size of k2 matrix
// return the internal size of the k2 matrix (which has the form 2**k*MMsize)
// since entries are encoded in 64 bits, each index can be at most 32 bits
// so the maximum matrix size is 2^32 (change ia[],imin,imax type to go further)
size_t mread_from_textfile(size_t *msize, k2mat_t *a, char *iname, size_t xsize)
{
  assert(iname!=NULL && a!=NULL);
  FILE *f = fopen(iname,"rt");
  if(f==NULL) quit("mread_from_file: cannot open input file",__LINE__,__FILE__);
  // generate interleaved array from input file
  size_t n; // number of entries
  // since we are storing entries in 64 bits each index must fit in 32 bits   
  if(xsize>1UL+UINT32_MAX) quit("mread_from_textfile: matrix too large, current limit is 2^32",__LINE__,__FILE__);
  uint64_t *ia = create_ia(f,&n,msize,xsize);
  assert(xsize==0 || *msize==xsize);
  fclose(f);
  // compress the matrix represented by the ia[] array into a k2mat_t structure
  size_t asize = mread_from_ia(ia,n,*msize,a);
  free(ia);
  return asize; // return the size of the k2_matrix
}



// write the content of the :msize x :msize k2 matrix :a to a
// text file in one entry per line format
void mwrite_to_textfile(size_t msize, size_t asize, const k2mat_t *a, char *outname)
{
  assert(outname!=NULL && a!=NULL);
  assert(asize>=msize);
  FILE *f = fopen(outname,"wt");
  if(f==NULL) quit("mwrite_to_file: cannot open output file",__LINE__,__FILE__);

  if(k2is_empty(a)) {  // an empty k2 matrix has no entries
    fclose(f);
    return;
  }
  size_t pos = 0;
  mdecode_to_textfile(f,msize,0,0,asize,a,&pos);
  fclose(f);
  assert(pos==k2pos(a)); // check we read all the k2mat_t structure
}

// ----------- static auxiliary functions ------------
// subtree size computation and verification 
int32_t Depth_subtree_size_save=0;

#if 0
// resizable vector of uint64's
typedef struct {
  uint64_t *v;       // array of u64's
  size_t n;          // number of elements 
  size_t nmax;       // maximumt capacity 
} vu64_t;


void vu64_init(vu64_t *z)
{
  z->nmax=16;
  z->n=0;
  z->v = malloc(z->nmax*sizeof *(z->v) );
}

void vu64_free(vu64_t *z)
{
  free(z->v);
  z->v = NULL; 
  z->nmax = z->n=0;
}

// add i elements at the end of z
void vu64_grow(vu64_t *z, size_t i) 
{
  z->n +=i;
  if(z->n>z->nmax) {
    z->nmax *= 2;
    z->v = realloc(z->v, z->nmax*sizeof *(z->v) );
    if(z->v==NULL) quit("realloc failed",__LINE__,__FILE__);
  }
}
#endif

// The next function does a dfs visit of the k2 matrix :m and writes 
// the subtree sizes and the econding of the sizes in the growing array z
// The returned value is the total size of the k2 submatrix (in nibbles) 
// and in the upper 24 bits the cost of subtree encoding (ie the cost
// of encoding recursively the submatrices) 
// 
// Explanation:
// Assuming the root R of T has three children the subtree representation is something like:
//   R111111111222222333333333333
// we need to compute and return the total size of the representation ie the length of 
// the above string (ie #R(==1) + #1 + #2 + #3)  and we need to store to z an encoding 
// of #1 and #2 followed by the same information for the subtrees 1, 2 and 3
// This information stored in z for T is called the subtree information for T.
// We can fill z with a DFS visit of the k2tree: when we reach a subtree T
// above we leave two empty slots in z, call the function recursively getting 
// #1, #2 and #3, storing #1, #2 in the empty slots and return 1 + #1 + #2 + #3
// However, since z is used to skip subtree 1 and/or 2, in z together with 
// #1 we also need to store the total information stored in z for the subtree 
// rooted at 1, and the same for the subtree rooted at 2 (because we need
// to be able to skip this information as well). 
// Hence, array z will not simply contain the encoding of 
//     <#1> <#2> info_Sub(1) info_Sub(2) info_Sub(3)
// (where < > denotes an encoding of a size, for example 7x8), but
//     <#1> <|info_Sub(1)|> <#2> <|info_Sub(2)|> info_Sub(1) info_Sub(2) info_Sub(3) 
// (to complicate things info Sub(i) is different from above because 
//  now includes the additional values <|info Sub()|> for the subtrees of i  
// To do the computation, this function, for each subtree T, returns 2 values:
//   1. the total length of T encoding (as before, 1+ #1 + #2 + #3)
//      this is the amount of info that we need to skip in the k2 matrix to skip T
//   2. the total length of the above complete encoding of T subtree information
//      this is the amont of info we need to skip in z to skip T 
//      If E1, E2, E3 are the lenghts of the encodings 
//      for the subtree  Ei = |info Sub(i)|   (obtained by the recursive calls)
//      in z for T we store  
//         <#1> <E1> <#2> <E2> info_Sub(1) info_Sub(2) info_Sub(3)
//      hence the cost of the encoding (of the subtrees) of T is 
//        |<#1>| + |<E1>| + |<#2>| + |<E2>| + E1 + E2 + E3
//      note that in the above example in z's empty slots the function has 
//      to store the values #1 E1, #2 E2
// To simplify the code (!!!) the function returns a single uint64, with
// the less significant 40 bits storing the total length of T (item 1)
// and in the more significant 24 bits the lengths of the encodings
// Hence the recursive calls return: (here / means justapoxition lowbits/hibits) 
//      A1 = #1/E1,    A2 = #2/E2,    A3 = #3/E3
// and the function should return
//      1+ #1 + #2 + #3 / |<#1>| + |<E1>| + |<#2>| + |<|E2|>| + E1 + E2 + E3
// assuming there are no overflows, the desired value is
//      1+A1+A2+A3 + (|<#1>| + |<E1>| + |<#2>| + |<|E2|>|)<<40
// The above scheme is valid for ordinary internal nodes. 
// If T is an ALL_ONES leaf, then its size is 1 and the size of the 
//  subtree sizes encoding is 0.
// If T has height 1, then its size is 1+#child*Minimat_node_ratio
//  but there is no need to store the subtree size information since 
//  each subtree has size Minimat_node_ratio
// If T has depth2go==1 we need to store the subtree size information 
//  for T as usual, but we know that we are not storing information for
//  T subtrees so E1=E2=E3=0. Since this is something we can check
//  during the visit we can simply avoid storing <E1> and <E2>
//  (at the moment we do store them, because it allows us
//   to use more complex schemes, see below "An alternative...")
// If T has depth2go<=0 we need to report T size as usual, but 
//  we do not need to store any subtree information and we report 0 
//  as the total lenght of the subtree information
// 
// An alternative scheme is to store the subtree info only for 
// those subtree which are larger than a certain threshold;
// in this case we need a strategy to recognize at run time when
// the subtree info is present without additional external information.
// The idea is the following (see k2split_k2() for an example):
//   if m->subtinfo==NULL then there is no subtree info for the current 
//      tree (and its subtrees!) 
//   if m->subtinfo!=NULL then it contains the size of its subtree,
//    in the above example #1 and #2, the size of the last subtree 
//    is obtained by subtration: #3 = #T -1 (root) - #1 -#2
//   for each subtree (1,2,3) we need to compute Ei to see if there
//    is subtree info stored for Ei.
//    for 1 and 2 we just look at <E1>, <E2> that are saved in subtinfo
//    while we get E3 by the formula 
//       m->subtinfo_size = |<#1>| + |<E1>| + |<#2>| + |<E2>| + E1 + E2 + E3
//    with our simple encoding it is |<#1>| + |<E1>| + |<#2>| + |<E2>| = 2
//    hence:
//       E3 = m->subtinfo_size - (nchildren-1) - E1 - E2
// Note that this requires that each time we create a (sub)matrix we 
// maintain the correct m->subtinfo_size (which has no other uses).

// Note that in this function we are not actually encoding the values 
// but only computing the values (we can always encode later). Such values are stored 
// to z using the above 40+24 scheme, the values then have to be stored (on disk)
// using the appropriate scheme. In a first attempt we can avoid the encoding
// and just use the array z as above. In that case we can measure everything
// in uint64's so we simply have that |<#1>| + |<E1>| = 1 (1 uint64_t)
//
// Note that if we are going to use a more complex encoding (say 7x8)
// we cannot easily fill the array z from left to right since the 
// the size of the empty slots we create at the beginning of T's visit
// is unknow at the beginnig of the visit since it depends on the 
// subtrees content. A possibile solution could be a 2-pass encoding
// (in the first pass we compute the correct sizes but we store
// them in uint64s, then we do the actual encoding using say 7x8,
// the drawback is larger working space), or we fill z in reverse
// (first the subtrees and then T, visiting the tree right to left)
// and then we write it to disk in reverse, drawback: complex code)   

// Note: the above scheme can be probably improved in speed with a minimal
// space increase. Given the structure 
//  <#1> <|info_Sub(1)|> <#2> <|info_Sub(2)|> info_Sub(1) info_Sub(2) info_Sub(3) 
// a major issue is that to reach the info_Sub() information one has to
// to skip the "<#1> <|info_Sub(1)|> <#2> <|info_Sub(2)|>" part and then
// possibly sum together |info_Sub(1)|, |info_Sub(2)| etc. So we could
// store also len(<#1> <|info_Sub(1)|> <#2> <|info_Sub(2)|>), and we could 
// store |info_Sub(1)| + |info_Sub(2)| instead of |info_Sub(2)| and so on. 

// Constants to store size and esizes in a single value (moved to k2.h) 
// #define BITSxTSIZE 40
// #define TSIZEMASK ( (((uint64_t) 1)<<BITSxTSIZE) -1 )
// note: potential overflow if tree sizes cannot be expressed in BITSxTSIZE bits
// and if the encoding size cannot be expressed with 64-BITSxTSIZE 
// setting BITSxTSIZE at least 40 make the first event unlikely,
// while the second event is possible if we keep information for many levels. 
// The first event should be detected by the test on *pos immediately 
// before the final return. The second event is detected using 
// __builtin_add_overflow (-ftrapv or -fsanitize do not work since they are 
// for signed int and they would add extra checks for all operations)
// 
#define CHECK_ESIZE_OVERFLOW 1
// Parameters:
//  size: k2 size of the current submatrix
//  m,*pos the current submatrix starts at position *pos within *m 
//  z: dynamic vector where the subtree information will be stored
//  depth2go: # levels for which we store the subtree information 
uint64_t k2dfs_sizes(size_t size, const k2mat_t *m, size_t *pos, vu64_t *z, int32_t depth2go)
{
  assert(size>MMsize);
  assert(size%2==0);
  assert(*pos<m->pos); // implies m is non-empty
  size_t pos_save = *pos;  // save starting position of subtree
  node_t root = k2read_node(m,*pos); (*pos)++;
  assert(root<ILLEGAL_NODE); 
  if(root==ALL_ONES)            // all 1's matrix consists of root only, 
    return 1;                  // size is 1 subtree encoding size 0
  // we have a non-singleton subtree to traverse 
  // compute number of children
  size_t nchildren = __builtin_popcountll(root);
  assert(nchildren>0 && nchildren<=4);

  size_t zn_save = z->n; // save starting position in size_array[]
  if(depth2go>0)
    vu64_grow(z,nchildren-1);
  size_t subtree_size = 1;     // account for root node
  size_t child_size = 0;       // size/esize of a child subtrees
  size_t csize[4];             // sizes/esizes of the children subtrees
  size_t cpos = 0;             // current position in size[]
  for(int i=0;i<4;i++) 
    if(root & (1<<i)) {
      if(size==2*MMsize)  // end of recursion
        *pos += (child_size = Minimat_node_ratio);
      else { // recurse on submatrix
        child_size =  k2dfs_sizes(size/2,m,pos,z,depth2go-1); // read submatrix and advance pos
      }
      #ifdef CHECK_ESIZE_OVERFLOW
      // save size and esize for possible later storage in z
      csize[cpos++] = child_size;
      // sum sizes and esizes, check for possible overflow    
      if(__builtin_add_overflow(subtree_size,child_size,&subtree_size))
        quit("Overflow in subtree encoding: make BITSxTSIZE smaller if possible",__LINE__,__FILE__);      
      #else
      subtree_size += (csize[cpos++] = child_size); // save and sum sizes and esizes, no check
      #endif
    }
  assert(cpos==nchildren); // we should have visited all children
  // check subtree size for all children except last one
  if(depth2go>0) {
    for(int i=0; i<cpos-1; i++)
      z->v[zn_save++] = csize[i];
    #ifdef CHECK_ESIZE_OVERFLOW
      if(__builtin_add_overflow(subtree_size,(nchildren-1)<<BITSxTSIZE,&subtree_size))
        quit("Overflow in subtree encoding: make BITSxTSIZE smaller if possible",__LINE__,__FILE__);      
    #else
    subtree_size += (nchildren-1)<<BITSxTSIZE;
    #endif
  }
  else assert(subtree_size>>BITSxTSIZE == 0); // there should not be any subtree encodings
  if(*pos != pos_save + (subtree_size&TSIZEMASK)) { // double check size
    fprintf(stderr,"Scanned size: %zu, computed size: %lu\n", *pos-pos_save,subtree_size&TSIZEMASK); 
    quit("Error or overflow in size encoding",__LINE__,__FILE__);
  } 
  return subtree_size;
}

// compute subtree information as above, but information is stored only 
// for large trees, ie when the number of nodes is larger than :limit
uint64_t k2dfs_sizes_limit(size_t size, const k2mat_t *m, size_t *pos, vu64_t *z, size_t limit)
{
  assert(size>MMsize);
  assert(size%2==0);
  assert(*pos<m->pos); // implies m is non-empty
  size_t pos_save = *pos;  // save starting position of subtree
  node_t root = k2read_node(m,*pos); (*pos)++;
  assert(root<ILLEGAL_NODE); 
  if(root==ALL_ONES)           // all 1's matrix consists of root only, 
    return 1;                  // size is 1, subtree encoding size 0
  // we have a non-singleton subtree to traverse 
  // compute number of children
  size_t nchildren = __builtin_popcountll(root);
  assert(nchildren>0 && nchildren<=4);

  size_t zn_save = z->n; // save starting position in size_array[]
  vu64_grow(z,nchildren-1);
  size_t subtree_size = 1;     // account for root node
  size_t child_size = 0;       // size/esize of a child subtrees
  size_t csize[4];             // sizes/esizes of the children subtrees
  size_t cpos = 0;             // current position in size[]
  for(int i=0;i<4;i++) 
    if(root & (1<<i)) {
      if(size==2*MMsize)  // end of recursion
        *pos += (child_size = Minimat_node_ratio);
      else { // recurse on submatrix
        child_size =  k2dfs_sizes_limit(size/2,m,pos,z,limit); // read submatrix and advance pos
      }
      // save size and esize for possible later storage in z
      csize[cpos++] = child_size;
      // add sizes and esizes to subtree_size, check for possible overflow    
      if(__builtin_add_overflow(subtree_size,child_size,&subtree_size))
        quit("Overflow in subtree encoding: make BITSxTSIZE smaller if possible",__LINE__,__FILE__);      
    }
  assert(cpos==nchildren); // we should have visited all children
  // check subtree size for all children except last one
  if((subtree_size&TSIZEMASK)>limit) {
    for(int i=0; i<cpos-1; i++)
      z->v[zn_save++] = csize[i];
    // add nchildren-1 to the encoding size, checking for overflow   
    if(__builtin_add_overflow(subtree_size,(nchildren-1)<<BITSxTSIZE,&subtree_size))
      quit("Overflow in subtree encoding: make BITSxTSIZE smaller if possible",__LINE__,__FILE__);      
  }
  else {
    assert(subtree_size>>BITSxTSIZE == 0); // there should not be any subtree encodings
    assert(z->n == zn_save+nchildren-1);   // no subtree information stored
    z->n = zn_save;                        // no subtree information
  }
  if(*pos != pos_save + (subtree_size&TSIZEMASK)) { // double check size
    fprintf(stderr,"Scanned size: %zu, computed size: %lu\n", *pos-pos_save,subtree_size&TSIZEMASK); 
    quit("Error or overflow in size encoding",__LINE__,__FILE__);
  } 
  return subtree_size;
}


// do a dfs visit of the k2 matrix :m and make sure subtree sizes match the ones in :z
// the checking is done recursively, but as soon as the encoding of a subtree
// has length 0, that subtree is explored with a fast dfs visit that only reports 
// the subtree size.
// in the code below we call "tree" the one we are exploring (representing :m) 
// and "subtrees" its immediate descendant
// Recall that if the tree has 3 non empty children
// its encoding consists of 
//   <T1> <Sub1> <T2> <Sub2> Sub1 Sub2 Sub3 (where <x> denotes size of x) 
// We compare <T1> and <T2> with the size returned from the subtree visit
// <T3> is not stored so it is checked at the upper level where
// 1 + <T1> + <T2> + <T3> will be compared with the size stored for 
// T's parent. <Sub1> and <Sub2> are tested with the amount of data
// scanned during the visit of T1 and T2. The value <Sub3> is obtained as
//  <Sub3> = tot_encode_size - <<T1> <Sub1> <T2><Sub2>> - <Sub1> - <Sub2>
// and is compared with the amount of data scanned during the visit of T3
// Parameters:
//  size  internal size of the current submatrix
//  m,*pos the current submatrix starts at position *pos within *m 
//  z  dynamic vector where the subtree information to be checked is stored
//  tot_encode_size total size of the encoding (info in z) for tree (and subtrees)
//                  as obtained at the previous level (T's parent)
// Return:
// size (number of nodes) of T (hence not including the info in z) 
size_t k2dfs_check_sizes(size_t size, const k2mat_t *m, size_t *pos, vu64_t *z, 
                                size_t tot_encode_size)
{
  assert(size>MMsize);
  assert(size%2==0);
  assert(*pos<m->pos);        // implies m is non-empty
  size_t pos_save = *pos;     // save starting position of tree
  node_t root = k2read_node(m,*pos); (*pos)++;
  assert(root<ILLEGAL_NODE);
  if(root==ALL_ONES)          // all 1's matrix consists of root only, 
    return 1;                 // tree size is 1 no subtree info to check
  
  // we have a non-singleton tree T to traverse 
  // compute number of children
  size_t nchildren = __builtin_popcountll(root);
  assert(nchildren>0 && nchildren<=4);
  // read subtree information if available 
  uint64_t *subtree_info = &(z->v[z->n]); // array with subtree_info information
  z->n += nchildren-1;                    // advance z->n to the subtree encoding area
  size_t encode_seen = nchildren-1;       // consume one item for each non-last children 
  // visit children 
  size_t cnum = 0;             // current child 
  size_t tree_size = 1;        // account for root node
  for(int i=0;i<4;i++) 
    // invariant: both *pos and z->n point to the beginning of subtree cnum
    if(root & (1<<i)) {
      size_t pc = *pos;  // save current position in m and z 
      size_t nc = z->n;
      size_t child_subtree_size=0, child_encode_size = 0;
      // compute size of subtree encoding
      if(cnum<nchildren-1) {
        child_encode_size = subtree_info[cnum]>>BITSxTSIZE;
        encode_seen += subtree_info[cnum]>>BITSxTSIZE;
      }
      else  // last child 
        child_encode_size = tot_encode_size -encode_seen; // remaining encoding 
      // ------- go down one level ----------- 
      if(size==2*MMsize)  // end of recursion
        *pos += (child_subtree_size = Minimat_node_ratio); // update *pos and child_subtree_size
      else if(child_encode_size==0) {
        k2dfs_visit_fast(size/2,m,pos);  // advance pos to the end of subtree
        child_subtree_size = *pos -pc;   // recover subtree size from advancement in *pos
      }
      else {// recurse on subtree
        child_subtree_size =  k2dfs_check_sizes(size/2,m,pos,z,child_encode_size);
        // check that child_subtree_size matches the advancement in *pos
        if(child_subtree_size != *pos -pc) 
          fprintf(stderr,"Subtree scanned size: %zu, reported size: %zu\n",*pos-pc,child_subtree_size);
      }
      // if not last child check that stored subtree size matches
      if(cnum<nchildren-1 && child_subtree_size!=(subtree_info[cnum]&TSIZEMASK))
        fprintf(stderr,"Subtree stored size: %zu, reported size: %zu\n",subtree_info[cnum]&TSIZEMASK,child_subtree_size);
      // check stored subtree encoding matches 
      size_t scanned_encoding = z->n-nc;
      if(child_encode_size!=scanned_encoding) {
        if(cnum<nchildren-1) 
          fprintf(stderr,"Subtree encoding stored size: %zu, scanned size: %zu\n",child_encode_size,scanned_encoding);
        else
          fprintf(stderr,"Subtree encoding computed size: %zu, scanned size: %zu\n",child_encode_size,scanned_encoding);
      }
      cnum++;
      tree_size += child_subtree_size;
    }  
  assert(cnum==nchildren); // we should have visited all children
  assert(*pos == pos_save + tree_size); // check again tree size
  (void) pos_save; // avoid warning
  return tree_size;
}




// compress the matrix of size msize represented by the interleaved
// array ia[0..n-1] into the k2mat_t structure *a 
// ia[] should be an interleaved array of length n
// the old content of :a is lost
// return the size of the k2 matrix (which has the form 2**k*MMsize)
// make sure that all entries are distinct (another option would be to 
// just remove duplicates)
// since entries are encoded in 64 bits, each index can be at most 32 bits
// so the maximum matrix size is 2^32 (change ia[] type to go further)
static size_t mread_from_ia(uint64_t ia[], size_t n, size_t msize, k2mat_t *a)
{
  assert(ia!=NULL && a!=NULL);
  assert(n>0);                // we cannot represent an empty matrix
  assert(msize>1);
  assert(a_eq_b2(n,msize) || a_lt_b2(n,msize));   // entries can be at most msize**2
  k2_free(a);                 // free previous content of a 
  if(msize>1UL+UINT32_MAX) quit("mread_from_ia: matrix too large, current limit is 2^32",__LINE__,__FILE__);
  size_t asize = k2get_k2size(msize);
  assert(asize>=2*MMsize);
  // count duplicates
  size_t dup=0;
  for(size_t i=1;i<n;i++)
    if(ia[i-1]==ia[i]) dup++;
  if(dup>0) {
    fprintf(stderr,"Input file contains %zu duplicate entries\n",dup);
    exit(EXIT_FAILURE);
  }
  // encode ia[0,n-1] into the k2mat_t structure a
  mencode_ia(ia,n,0,asize,a);
  return asize;
}

// compare a and b^2 with only operations
// involving uint64_t and without overflow 
static inline bool a_eq_b2(uint64_t a, uint64_t b)
{
  return (a/b==b) ? (a%b==0) : false;
}

static inline bool a_lt_b2(uint64_t a, uint64_t b) 
{
  return (a/b<b);
}

// given a sorted uint64_t array ia[0,n-1] containing distinct values find 
// the first entry >= x using binary search 
// return n if no such entry exists
static size_t binsearch(uint64_t *ia, size_t n, uint64_t x) {
  assert(ia!=NULL && n>0);
  size_t l=0, r=n-1;
  while(l<r) {
    size_t m = (l+r)/2;
    if(ia[m]<x) l=m+1;
    else if(ia[m]==x) return m;
    else r=m; // replace with r = m-1 and later return r+1?
  }
  assert(l==r);
  if(ia[l]<x) {
    assert(r==n-1);
    return n;   // replace with return r+1?
  }
  return l;
}

// recursively encode a submatrix in interleaved format  
// into a k2mat_t structure
// Parameters:
//   ia[0,n-1] array containing the distinct interleaved entries 
//   smin  smallest value assigned to the current submatrix 
//   size  submatrix size (has the form 2^k*MMsize)
//   *c    output k2mat_t structure to be filled in dfs order
// all entries in ia[0,n-1] are in the range [smin, smin+size*size) 
// all these entries must be encoded in the k2mat c 
// In previous versions of the code also the parameter imax = smin+size^2
// was used explicitly: it has been removed since for size==2^32
// such value could be 2^64 and therefore not representable in a uint64  
// called by mread_from_ia()
static void mencode_ia(uint64_t *ia, size_t n, uint64_t smin, size_t size, k2mat_t *c) {
  //printf("Size=%zu, n=%zu, smin=%lu\n",size,n,smin);
  assert(ia!=NULL);
  assert(n>0);
  assert(ia[0]>=smin); 
  // assert(ia[n-1]<smin+size*size); replaced by the following line
  assert( a_lt_b2(ia[n-1]-smin, size)); 
  assert(size%2==0 && size>=2*MMsize);
  // case of a full submatrix
  if(a_eq_b2(n,size) && Use_all_ones_node) { // equivalent to (n==size*size) but no overflow   
    k2add_node(c,ALL_ONES);       // submatrix is full 
    return;
  }
  // determine range of submatrices
  assert(size/2<UINT32_MAX);  // check that size/2 can be squared without overflow 
  uint64_t range = (size/2)*(size/2);
  uint64_t left = smin + range;
  uint64_t mid = left+range;
  uint64_t right = mid+range;
  // printf("range=%lu imax-smin=%lu\n",range,right+range-smin);
  if(size==1UL+UINT32_MAX) // max value size=2^32 treated separately
    assert(right-smin>0 && right-smin+range==0); // equiv to right-smin+range==2^64
  else   
    assert(a_eq_b2(right-smin+range,size));  // equiv to: right+range == smin + size^2
  // determine range in ia[] of the 4 submatrices entries
  size_t imid = binsearch(ia,n,mid);    //   first entry of A[10]
  size_t ileft = imid>0 ? binsearch(ia,imid,left):0; // first entry of A[01]
  size_t iright = imid<n? binsearch(ia+imid,n-imid,right)+imid:n; // first entry of A[11]
  // the four submatrices are: 
  //    ia[0,ileft-1], ia[ileft,imid-1], ia[imid,iright-1], ia[iright,n-1]
  // and contain values in the ranges
  //    [smin,left), [left,mid), [mid,right), [right,smin+size^2)
  // start building c
  size_t rootpos = k2add_node(c,ALL_ONES);  // write ALL_ONES as root placeholder 
  node_t rootc=NO_CHILDREN;                 // actual root node to be computed
  // here we are assuming that the submatrices are in the order 00,01,10,11

  if(ileft>0) { // submatrix 00 is not empty
    rootc |= (1<<0); // set 00 bit
    if(size>2*MMsize) // if size>2*MMsize recurse
      mencode_ia(ia,ileft,smin,size/2,c);
    else { // size==2*MMsize: write a minimatrix
      minimat_t cx = minimat_from_ia(ia,ileft,smin,size/2);
      k2add_minimat(c,cx);
    }
  }

  if(ileft<imid) { // submatrix 01 is not empty
    rootc |= (1<<1); // set 01 bit
    if(size>2*MMsize) // if size>2*MMsize recurse
      mencode_ia(ia+ileft,imid-ileft,left,size/2,c);
    else { // size==2*MMsize: write a minimatrix
      minimat_t cx = minimat_from_ia(ia+ileft,imid-ileft,left,size/2);
      k2add_minimat(c,cx);
    }
  }

  if(iright>imid) { // submatrix 10 is not empty
    rootc |= (1<<2); // set 10 bit
    if(size>2*MMsize) // if size>2*MMsize recurse
      mencode_ia(ia+imid,iright-imid,mid,size/2,c);
    else { // size==2*MMsize: write a minimatrix
      minimat_t cx = minimat_from_ia(ia+imid,iright-imid,mid,size/2);
      k2add_minimat(c,cx);
    }
  }

  if(iright<n) { // submatrix 11 is not empty
    rootc |= (1<<3); // set 11 bit
    if(size>2*MMsize) // if size>2*MMsize recurse
      mencode_ia(ia+iright,n-iright,right,size/2,c);
    else { // size==2*MMsize: write a minimatrix
      minimat_t cx = minimat_from_ia(ia+iright,n-iright,right,size/2);
      k2add_minimat(c,cx);
    }
  }
  assert(rootc!=NO_CHILDREN); // at least one submatrix is not empty
  k2write_node(c,rootpos,rootc); // fix root 
}



// interleaves two 32 bits integers in a single uint64_t 
// the bits of a (row index) are more significant than
// those of b (column index) because of how we number submatrices
static uint64_t bits_interleave(int64_t a, int64_t b)
{
  uint64_t r = 0;
  assert(a<=UINT32_MAX && b <= UINT32_MAX);
  int c = 0;
  while(a!=0 || b!=0) {
    r |= (b&1)<<c++;
    r |= (a&1)<<c++;
    a >>= 1; b>>=1;  
    assert(c<=64);
  }
  return r;
}

static int uint64_cmp(const void *p, const void *q)
{
  const uint64_t *a = p;
  const uint64_t *b = q;
  
  if(*a < *b) return -1;
  else if(*a > *b) return 1;
  return 0;
}

// create and return interleaved array from the list of entries in a text file
// the matrix size stored in :msize is computed as follows: 
//  if xsize==0 *msize = largest index + 1
//  if xsize>0 that value is forced to be the matrix size (all indexes must be <xsize)
// since entries are encoded in 64 bits, each index can be at most 32 bits
// so the maximum matrix size is 2^32 (change ia[] type to go further)
static uint64_t *create_ia(FILE *f, size_t *n, size_t *msize, size_t xsize)
{
  int64_t maxentry = 0; // largest entry in the file
  size_t size=10;      // current size of ia[]
  size_t i=0;          // elements in ia[]
  uint64_t *ia = malloc(size*sizeof(*ia));
  if(ia==NULL) quit("create_ia: malloc failed",__LINE__,__FILE__);
    
  int64_t a,b; size_t line=0;  
  while(true) {
    line++;
    int e = fscanf(f,"%" SCNd64 " %" SCNd64,&a,&b);
    if(e==EOF) break;
    // check input
    if(e!=2) {
      fprintf(stderr,"Invalid file content at line %zu\n",line);
      exit(EXIT_FAILURE);
    }
    if(a<0 || b<0) {
      fprintf(stderr,"Negative index at line %zu\n",line);
      exit(EXIT_FAILURE);
    }
    // since we are storing entries in 64 bits each index must fit in 32 bits       
    if(a>UINT32_MAX || b>UINT32_MAX) {
      fprintf(stderr,"Index too large at line %zu\n",line);
      exit(EXIT_FAILURE);
    }
    if(xsize>0 && (a>=xsize || b>=xsize)) {
      fprintf(stderr,"Index larger than the assigned size at line %zu\n",line);
      exit(EXIT_FAILURE);
    }
    // update maxentry
    if(a>maxentry) maxentry=a;
    if(b>maxentry) maxentry=b;
    // compute interleaved value
    uint64_t entry = bits_interleave(a,b);
    // enlarge ia if necessary
    if(i==size) {
        size = size*2;
        ia = realloc(ia,size*sizeof(*ia));
        if(ia==NULL) quit("create_ia: realloc failed",__LINE__,__FILE__);
    }
    assert(size>i);
    ia[i++] = entry;
  }
  // final resize
  size = i;
  ia = realloc(ia,size*sizeof(*ia));
  if(ia==NULL) quit("create_ia: realloc failed",__LINE__,__FILE__);
  // sort interleaved entries
  qsort(ia, size, sizeof(*ia), &uint64_cmp);
  // save output parameters   
  if(xsize==0) { // if xsize==0 size is largest index + 1
    if(maxentry+1>SIZE_MAX)  // highly unlikely, but you never know... 
      quit("create_ia: cannot represent matrix size",__LINE__,__FILE__);
    *msize = (size_t) maxentry+1;
  }
  else {  // if parameter xsize>0 that is the desired matrix size
    assert(maxentry<xsize);
    *msize = xsize;
  }
  *n = size;
  return ia;  
}


// -----------------------------

// recursively decode a k2 submatrix into a list of entries
// written to a text file
// Parameters:
//   f output file 
//   msize actual file of the matrix
//   i,j submatrix top left corner
//   size k^2 submatrix size (has the form 2^k*MMsize)
//   *c input k2mat_t structure
//   *pos position in *c where the submatrix starts
static void mdecode_to_textfile(FILE *outfile, size_t msize, size_t i, size_t j, size_t size, const k2mat_t *c, size_t *pos) {
  assert(size%2==0 && size>=2*MMsize);
  assert(i%MMsize==0 && j%MMsize==0);
  assert(i<msize+2*size && j<msize+2*size);
  // read c root
  node_t rootc=k2read_node(c,*pos); *pos +=1;
  if(rootc==ALL_ONES) { // all 1s matrix
    for(size_t ii=0; ii<size; ii++)
      for(size_t jj=0; jj<size; jj++)
        if(i+ii<msize && j+jj<msize) { 
          int e = fprintf(outfile,"%zu %zu\n",i+ii,j+jj);
          if(e<0) quit("mdecode_to_textfile: fprintf failed",__LINE__,__FILE__);
        }
    return;
  }
  // here we are assuming that the submatrices are in the order 00,01,10,11
  for(size_t k=0;k<4;k++) {  
    size_t ii = i + (size/2)*(k/2); size_t jj= j + (size/2)*(k%2);
    if(rootc & (1<<k)) { // read a submatrix
      if(size==2*MMsize) { // read a minimatrix
        minimat_t cx = k2read_minimat(c,pos);
        assert(cx!=MINIMAT0s); // should not happen
        minimat_to_text(outfile,msize,ii,jj,size/2,cx);
      }
      else { // decode submatrix
        mdecode_to_textfile(outfile,msize,ii,jj,size/2,c,pos);
      }
    }
  }
}

// COMPRESSED K2TREE
// later i will do it a more pulished way
// from succint repository
const uint8_t debruijn64_mapping[64] = {
  63,  0, 58,  1, 59, 47, 53,  2,
  60, 39, 48, 27, 54, 33, 42,  3,
  61, 51, 37, 40, 49, 18, 28, 20,
  55, 30, 34, 11, 43, 14, 22,  4,
  62, 57, 46, 52, 38, 26, 32, 41,
  50, 36, 17, 19, 29, 10, 13, 21,
  56, 45, 25, 31, 35, 16,  9, 12,
  44, 24, 15,  8, 23,  7,  6,  5
};

const uint64_t debruijn64 = 0x07EDD5E59A4E28C2ULL;

uint8_t bit_position(uint64_t x){
    return debruijn64_mapping[(x * debruijn64) >> 58];
}

uint8_t _msb(uint64_t x, unsigned long* ret){
  if (!x)
    return false;

  x |= x >> 1;
  x |= x >> 2;
  x |= x >> 4;
  x |= x >> 8;
  x |= x >> 16;
  x |= x >> 32;

  x ^= x >> 1;
  *ret = bit_position(x);

  return true;
}

uint8_t msb(uint64_t x){
  unsigned long ret = -1U;
  _msb(x, &ret);
  return (uint8_t)ret;
}

uint64_t ceil_log2(uint64_t x) {
  return (x > 1) ? msb(x - 1) + 1 : 0;
}

uint64_t floor_log2(uint64_t x) {
  return (x > 1) ? msb(x) : 0;
}

typedef struct {
  size_t k, maxn;
  int64_t **st;
} st_t;

int64_t min(int64_t a, int64_t b) {
  return a < b ? a : b;
}

void st_init(st_t *st, size_t n, int64_t *arr) {
  assert(st != NULL);
  assert(arr != NULL);

  st->k = floor_log2(n) + 1;
  st->maxn = n;
  st->st = malloc(sizeof(int64_t*) * (st->k));
  for(size_t i = 0; i < st->k; i++) {
    st->st[i] = calloc(st->maxn, sizeof(int64_t));
  }

  for(size_t i = 0; i < st->maxn; i++) {
    st->st[0][i] = arr[i];
  }

  for(size_t j = 1; j < st->k; j++) {
    for(size_t i = 0; i + (1 << j) <= n; i++) {
      st->st[j][i] = min(st->st[j - 1][i], st->st[j - 1][i + (1 << (j - 1))]);
    }
  }
}

int64_t st_query(st_t *st, size_t l, size_t r) {
  size_t k = floor_log2(r - l + 1);
  return min(st->st[k][l], st->st[k][r - (1 << k) + 1]);
}

void st_free(st_t *st) {
  for(size_t i = 0; i < st->k; i++) {
    free(st->st[i]);
  }
  free(st->st);
}

typedef struct {
  uint64_t n;
  uint64_t* e;
} dsu;

void dsu_init(dsu* u, uint64_t n) {
  u->e = (uint64_t*) malloc(sizeof(int64_t) * n);
  u->n = n;
  for(size_t i = 0; i < n; i++) u->e[i] = i;
}

uint64_t dsu_find_set(dsu* u, uint64_t x) {
  if(u->e[x] == x) return x;
  u->e[x] = dsu_find_set(u, u->e[x]);
  return u->e[x];
}

int8_t dsu_union_set(dsu* u , uint64_t x, uint64_t y) {
  x = dsu_find_set(u, x);
  y = dsu_find_set(u, y);
  if(x == y) return 0;
  if(x > y) {
    int64_t aux = x;
    x = y;
    y = aux;
  }
  u->e[y] = x;
  return 1;
}

void dsu_free(dsu* u) {
  free(u->e);
}

uint64_t get_size_rec(uint8_t *tree, vu64_t *z, uint64_t t_pos, uint64_t t_size,
                      uint64_t z_pos, uint64_t b_tree) {
  uint64_t c_root = __builtin_popcountll(tree[t_pos - 1]);
  if(t_pos == b_tree) {
    if(c_root > 1)
      return z->v[z_pos] & TSIZEMASK;
    else
      return t_size - 1;
  }

  // search for wich tree you are
  uint64_t z_m = c_root - 1;
  uint64_t t_m = 0;
  for(uint64_t i = z_pos; i < z_pos + c_root - 1; i++) {
    uint64_t st_size = z->v[i] & TSIZEMASK;
    uint64_t z_skip = z->v[i] >> BITSxTSIZE;

    // found the tree
    if(t_pos + t_m + st_size > b_tree) {
      // move to the first child of this subtree
      return get_size_rec(tree, z, t_pos + t_m + 1, st_size, z_pos + z_m, b_tree);
    }

    // is the brother but not the last
    if(t_pos + t_m + st_size == b_tree && i < z_pos + c_root - 2) {
      return z->v[i + 1] & TSIZEMASK;
    // is the last
    } else if(t_pos + t_m + st_size == b_tree) {
      return t_size - t_m - st_size - 1;
    }
    // moving to next tree
    t_m += st_size;
    z_m += z_skip;
  }
  // is in the last child of a node
  return get_size_rec(tree, z, t_pos + t_m + 1, t_size - t_m - 1, z_pos + z_m, b_tree);
}

static uint64_t get_size(uint8_t *tree, uint64_t t_size, vu64_t *z, uint64_t b_tree) {
  if(b_tree == 0) return t_size;

  uint64_t t_pos = 1;
  uint64_t z_pos = 0;

  return get_size_rec(tree, z, t_pos, t_size, z_pos, b_tree);
}

void k2dfs_write_in_text(size_t size, const k2mat_t *m, size_t *pos, uint8_t* text, size_t *pos_t, uint8_t lvl) {
  assert(size > MMsize);
  assert(size % 2==0);
  assert(*pos < m->pos); // implies m is non-empty
  node_t root = k2read_node(m,*pos); (*pos)++;
  text[*pos_t] = lvl;
  (*pos_t)++;
  text[*pos_t] = (uint8_t) root;
  (*pos_t)++;

  if(root == POINTER) {
    return; // all 1's matrix consists of root only
  }
  // add a macro later
//  if(root==ALL_ONES) {
//    if(size>UINT32_MAX) fprintf(stderr,"Overflow in # of nonzeros: all 1's submatrix of size %zu\n",size);
//    else *nz += size*size; 
//    *all1 +=1;   // found an all 1's matrix 
//    return; // all 1's matrix consists of root only
//  }
  for(int i=0;i<4;i++) 
    if(root & (1<<i)) {
      if(size==2*MMsize) { // end of recursion
        minimat_t mm = k2read_minimat(m,pos); // read minimat and advance pos
        text[*pos_t] = lvl + 1;
        (*pos_t)++;
        text[*pos_t] = (uint8_t) mm;
        (*pos_t)++;
      }
      else { // recurse on submatrix
        k2dfs_write_in_text(size/2,m,pos, text, pos_t, lvl + 1); // read submatrix and advance pos
      }
    }
}

// threshold is the minimum amount of nodes to considering erasing a subtree
// block_size is the block size of rank 0000 datastructure
void k2compress(size_t asize, k2mat_t *a, k2mat_t *ca, uint32_t threshold, uint32_t block_size) {
  uint64_t lvs = ceil_log2((uint64_t)asize);

  vu64_t z;
  vu64_init(&z);
  size_t pos = 0;

  // compute all the subtree information 
  k2dfs_sizes(asize, a, &pos, &z, (uint32_t) lvs);

  uint8_t *text = (uint8_t*) malloc(sizeof(uint8_t) * a->pos * 2);
  uint8_t *text2 = (uint8_t*) malloc(sizeof(uint8_t) * a->pos);
  for(size_t i = 0; i < a->pos; i++) {
    text2[i] = k2read_node(a, i);
  }

  pos = 0;
  size_t pos_t = 0;
  k2dfs_write_in_text(asize, a, &pos, text, &pos_t, 16);
  assert(pos == a->pos);

  int64_t *csa = malloc(sizeof(int64_t) * a->pos * 2);
  int64_t *plcp = malloc(sizeof(int64_t) * a->pos * 2);
  int64_t *lcp = malloc(sizeof(int64_t) * a->pos * 2);

  if(libsais64(text, csa, a->pos * 2, 0, NULL) != 0)
    quit("error creating csa", __LINE__, __FILE__);
  if(libsais64_plcp(text, csa, plcp, a->pos * 2) != 0)
    quit("error creating plcp", __LINE__, __FILE__);
  if(libsais64_lcp(plcp, csa, lcp, a->pos * 2) != 0)
    quit("error creating lcp", __LINE__, __FILE__);

  dsu u;
  dsu_init(&u, a->pos);

  for(size_t i = 1; i < a->pos * 2; i++) {
    uint64_t curr_start_pos = csa[i];
    if(text[curr_start_pos] < 16) {
      continue; // invalid begin
    }

    uint64_t size_subtree = get_size(text2, a->pos, &z, csa[i] / 2);
    // ignoring |trees| <= threshold / 4
    if(size_subtree <= threshold / 4) {
      continue;
    }

<<<<<<< HEAD
    int64_t pos = prev[curr_end_pos - curr_start_pos + 1];
    uint64_t prev_start_pos = csa[pos];

=======
>>>>>>> ffa8fd1d
    // check that the tree are same length
    if(lcp[i] >= size_subtree * 2) {
      dsu_union_set(&u, curr_start_pos / 2, csa[i - 1] / 2);
    }
  }

  free(csa);
  free(plcp);
  free(lcp);

  uint64_t* prefix_help = (uint64_t*) malloc(sizeof(uint64_t) * a->pos);
  for(size_t i = 0; i < a->pos; i++) prefix_help[i] = 0;

  vu64_t P_h;
  vu64_init(&P_h);

  for(size_t i = 0; i < a->pos; i++) {
    uint64_t repre = dsu_find_set(&u, i);
    if(repre != i) {
      vu64_grow(&P_h, 1);
      P_h.v[P_h.n - 1] = (uint32_t) repre - prefix_help[repre - 1];
      k2add_node(ca, 0);
      size_t next_i = i + get_size(text2, a->pos, &z, i) - 1;
      for(size_t fill = i; fill <= next_i; fill++) {
        prefix_help[fill] = prefix_help[fill - 1] + 1;
      }
      prefix_help[next_i]--;
      i = next_i;
    } else {
      if(i > 0) prefix_help[i] = prefix_help[i - 1];
      k2add_node(ca, text2[i]);
    }
  }
  
  free(prefix_help);

  pointers_init(&(ca->p));
  pointers_copyinfo(ca->p, &P_h);

  vu64_free(&P_h);
  vu64_free(&z);
  free(text);
  dsu_free(&u);

  rank_init(&(ca->r), block_size, ca);

}<|MERGE_RESOLUTION|>--- conflicted
+++ resolved
@@ -1046,12 +1046,6 @@
       continue;
     }
 
-<<<<<<< HEAD
-    int64_t pos = prev[curr_end_pos - curr_start_pos + 1];
-    uint64_t prev_start_pos = csa[pos];
-
-=======
->>>>>>> ffa8fd1d
     // check that the tree are same length
     if(lcp[i] >= size_subtree * 2) {
       dsu_union_set(&u, curr_start_pos / 2, csa[i - 1] / 2);
